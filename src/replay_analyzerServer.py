--- conflicted
+++ resolved
@@ -36,11 +36,8 @@
 from prometheus_client import start_http_server, Counter
 
 import finalAnalysis as FA
-<<<<<<< HEAD
 import localization_analysis as LocA
-=======
 import weheResultsWriter as bqResultWriter
->>>>>>> 9ea12018
 
 POSTq = gevent.queue.Queue()
 
