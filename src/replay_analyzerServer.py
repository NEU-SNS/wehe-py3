--- conflicted
+++ resolved
@@ -37,13 +37,9 @@
 from enum import Enum
 
 import finalAnalysis as FA
-<<<<<<< HEAD
-import localization_analysis as LocA
-=======
 import topologyFinder as topoFinder
->>>>>>> 4cbfb2ef
+import localizationAnalysis as LA
 import weheResultsWriter as bqResultWriter
-import localizationAnalysis as LA
 
 POSTq = gevent.queue.Queue()
 
@@ -515,30 +511,14 @@
     resObjClient = FA.finalAnalyzer(userID, historyCount, testID, resultsFolder,
                                     alpha)
 
-def localizer(userID, hisoryCount, testID, attrs):
-    resultsFolder = Configs().get('tmpResultsFolder')
-    LOG_ACTION(logger, 'localizer: {}, {}, {}'.format(userID, hisoryCount, testID))
-
-    resToBeNamed = LocA.LocalizationAnalysis(userID, hisoryCount, testID, resultsFolder, attrs)
-
 
 def jobDispatcher(q):
     alpha = Configs().get('alpha')
     pool = gevent.pool.Pool()
     while True:
-<<<<<<< HEAD
-        params = q.get()
-        if len(params) == 3:
-            userID, historyCount, testID = q.get()
-            pool.apply_async(analyzer, args=(userID, historyCount, testID, alpha,))
-        else:
-            userID, historyCount, testID, prop = q.get()
-            pool.apply_async(localizer, args=(userID, historyCount, testID, alpha,))
-=======
         userID, historyCount, testID = q.get()
         pool.apply_async(analyzer, args=(userID, historyCount, testID, alpha,))
 
->>>>>>> 4cbfb2ef
 
 def loadAndReturnResult(userID, historyCount, testID):
     resultsFolder = Configs().get('tmpResultsFolder')
@@ -634,14 +614,9 @@
             return json.dumps({'success': False, 'error': 'No result found'})
 
 
-<<<<<<< HEAD
-    class RequestCommandType(Enum):
-    FIND_TOPOLOGY = LA.GetServersAnalyzerRequestHandler
-    LOCALIZE = ...
-=======
 class RequestCommandType(Enum):
     FIND_TOPOLOGY = topoFinder.GetServersAnalyzerRequestHandler
->>>>>>> 4cbfb2ef
+    LOCALIZE = LA.AnalyzerRequestHandler
 
 
 def getHandler(args):
@@ -702,7 +677,6 @@
 
     elif command == 'DPIreset':
         return resetDPI(args)
-    # TODO: Handle get request from other server
 
     else:
         return json.dumps({'success': False, 'error': 'unknown command'})
@@ -737,20 +711,6 @@
     else:
         errorlog_q.put(('unknown command', args))
         return json.dumps({'success': False, 'error': 'unknown command'})
-    
-    # TODO: add a command for localization
-    # try:
-    #     secondServer = args['secondServer'][0].decode('ascii', 'ignore')
-    # except KeyError as e:
-    #     return json.dumps({'success': False, 'missing': str(e)})
-    # except ValueError as e:
-    #     return json.dumps({'success': False, 'value error': str(e)})
-
-    # if command == 'localize':
-    #     POSTq_loc.put((userID, historyCount, testID, secondServer))
-    # else:
-    #     errorlog_q.put(('unknown command', args))
-    #     return json.dumps({'success': False, 'error': 'unknown command'})
 
     LOG_ACTION(logger, 'Returning for POST UserID {} and historyCount {} testID {} ***'.format(
         userID, historyCount, testID))
@@ -938,19 +898,17 @@
     LOG_ACTION(logger, 'Starting server. Configs: ' + str(configs), doPrint=False)
 
     # Run the processes responsible for the localization test
-<<<<<<< HEAD
-    gevent.Greenlet.spawn(LA.runScheduledYTopologiesDownload)
-=======
     gevent.Greenlet.spawn(topoFinder.runScheduledYTopologiesDownload)
->>>>>>> 4cbfb2ef
 
     # Run the processes responsible for the original Wehe xput tests
     gevent.Greenlet.spawn(error_logger, Configs().get('errorsLog'))
 
     g = gevent.Greenlet.spawn(jobDispatcher, POSTq)
 
+    l = gevent.Greenlet.spawn()
+
     g.start()
-    
+
     # TODO: create a queue for localization
     # loc_g = gevent.Greenlet.spawn(jobDispatcher_loc, POSTq_localization)
     # loc_g.start()
