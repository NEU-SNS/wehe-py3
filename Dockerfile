FROM ubuntu:20.04

RUN apt-get update && DEBIAN_FRONTEND=noninteractive apt-get install --yes \
   apt-utils gcc libc-dev libcap2-bin libmysqlclient-dev python3 python3-pip \
   tcpdump tcpreplay tshark wireshark scapy netcat apt-transport-https ca-certificates gnupg curl

RUN pip3 install timezonefinder future gevent matplotlib multiprocessing_logging "mysqlclient<2.1.1" \
  netaddr prometheus_client psutil reverse-geocode reverse-geocoder \
<<<<<<< HEAD
  "tornado<6.0.0" "urllib3<2.0" google-cloud-bigquery requests pandas bs4 lxml pytest
=======
  "tornado<6.0.0" "urllib3<2.0" google-cloud-bigquery requests pandas bs4 lxml
>>>>>>> 46fab19c

# Allow user nobody to execute tcpdump, and add CAP_NET_RAW capability to the
# tcpdump binary.
RUN chgrp tcpdump /usr/sbin/tcpdump && adduser nobody tcpdump
RUN setcap cap_net_raw=ep /usr/sbin/tcpdump

ADD src /wehe
ADD replayTraces /replayTraces
ADD uuid_prefix_tag.txt /uuid_prefix_tag.txt
WORKDIR /wehe
# You must provide a local hostname argument when you start this image, as well
# as the net interface to listen on.
ENTRYPOINT ["/bin/bash", "./startserver.sh"]<|MERGE_RESOLUTION|>--- conflicted
+++ resolved
@@ -6,11 +6,9 @@
 
 RUN pip3 install timezonefinder future gevent matplotlib multiprocessing_logging "mysqlclient<2.1.1" \
   netaddr prometheus_client psutil reverse-geocode reverse-geocoder \
-<<<<<<< HEAD
+
   "tornado<6.0.0" "urllib3<2.0" google-cloud-bigquery requests pandas bs4 lxml pytest
-=======
-  "tornado<6.0.0" "urllib3<2.0" google-cloud-bigquery requests pandas bs4 lxml
->>>>>>> 46fab19c
+
 
 # Allow user nobody to execute tcpdump, and add CAP_NET_RAW capability to the
 # tcpdump binary.
